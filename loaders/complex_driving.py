from torch.utils.data import Dataset, DataLoader
import os
import numpy as np
import cv2
from pathlib import Path
import torchvision.transforms as transforms

def random_flip(image, steering_angle):
    """
    Randomly flipt the image left <-> right, and adjust the steering angle.
    """
    if np.random.rand() < 0.5:
        image = cv2.flip(image, 1)
        steering_angle = -steering_angle
    return image, steering_angle


def random_translate(image, steering_angle, range_x, range_y):
    """
    Randomly shift the image virtially and horizontally (translation).
    """
    trans_x = range_x * (np.random.rand() - 0.5)
    trans_y = range_y * (np.random.rand() - 0.5)
    steering_angle += trans_x * 0.002
    trans_m = np.float32([[1, 0, trans_x], [0, 1, trans_y]])
    height, width = image.shape[:2]
    image = cv2.warpAffine(image, trans_m, (width, height))
    return image, steering_angle

def augment(image, steering_angle, range_x=100, range_y=10):
    """
    Generate an augumented image and adjust steering angle.
    (The steering angle is associated with the center image)
    """
    image, steering_angle = random_flip(image, steering_angle)
    image, steering_angle = random_translate(image, steering_angle, range_x, range_y)
    return image, steering_angle

transformations = transforms.Compose([transforms.Lambda(lambda x: (x / 127.5) - 1.0)])

class ComplexDrivingData(Dataset):
    def __init__(
            self, file_path, device,
            target_size=(320, 240), # (width, height)
            crop_size = (200, 200),
            color_mode='grayscale'):

        self.data_file = Path(file_path)
        self.device = device
        self.target_size = tuple(target_size)
        self.crop_size = tuple(crop_size)

        # Idea = associate each filename with a corresponding steering or label
        self.filenames = []
        self.imgs = None
        self.ground_truths = []

        if self.data_file.is_file():
            self._load_data()

        if color_mode not in {'rgb', 'grayscale'}:
            raise ValueError('Invalid color mode:', color_mode,
                             '; expected "rgb" or "grayscale".')
        self.color_mode = color_mode
        if self.color_mode == 'rgb':
            self.image_shape = self.crop_size + (3,)
        else:
            self.image_shape = self.crop_size + (1,)

    def _load_data(self):
        if self.imgs is None:
            print("Loading data from {}...".format(self.data_file))
            with np.load(self.data_file) as data:
                self.filenames = data['file_names']
                self.ground_truths = data['ground_truths']
            print("Filenames: ", self.filenames.shape)
            print("Ground truths: ", self.ground_truths.shape)
            print("Done!")

    def __len__(self):
        return self.ground_truths.shape[0]

    def __getitem__(self, index):
        img_filename = os.path.join("data", self.filenames[index])
        img = load_img(img_filename, self.color_mode == "grayscale", self.target_size, self.crop_size)
        steering_angle = self.ground_truths[index]
        return img, steering_angle

def load_img(path, grayscale=False, target_size=None, crop_size=None):
    """
    Load an image.
    # Arguments
        path: Path to image file.
        grayscale: Boolean, whether to load the image as grayscale.
        target_size: Either `None` (default to original size)
            or tuple of ints `(img_width, img_height)`.
        crop_size: Either `None` (default to original size)
            or tuple of ints `(img_width, img_height)`.
    # Returns
        Image as numpy array.
    """

    img = cv2.imread(path)
    if grayscale:
        if len(img.shape) != 2:
            img = cv2.cvtColor(img, cv2.COLOR_BGR2GRAY)

    if target_size:
        if (img.shape[0], img.shape[1]) != target_size:
            img = cv2.resize(img, target_size)

    if crop_size:
        img = central_image_crop(img, crop_size[0], crop_size[1])

    if grayscale:
        img = img.reshape((1, img.shape[0], img.shape[1]))

    return np.asarray(img, dtype=np.float32)

def central_image_crop(img, crop_width=150, crop_heigth=150):
    """
    Crop the input image centered in width and starting from the bottom
    in height.
    # Arguments:
        crop_width: Width of the crop.
        crop_heigth: Height of the crop.
    # Returns:
        Cropped image.
    """
    half_the_width = int(img.shape[1] / 2)
    img = img[img.shape[0] - crop_heigth: img.shape[0],
              half_the_width - int(crop_width / 2):
              half_the_width + int(crop_width / 2)]
    return img

def get_iterator_complex_driving(file_path, device, batch_size=1, num_workers=0):
    """
<<<<<<< HEAD
    returns an iterator over UDACITY-DRIVING dataset batches
=======
    Returns an iterator over UDACITY-DRIVING dataset batches
>>>>>>> 4dc20d0d
    :param file_path: path to .npz file containing a list of tuples
         each of them representing a path to an image and it class
    :param device:
    :param batch_size:
    :return: torch.utils.DataLoader object constructed from UDACITY-DRIVING dataset object
    """

    dataset = ComplexDrivingData(file_path, device=device)
<<<<<<< HEAD
    if 'test' in file_path or 'validation' in file_path:
        iterator = DataLoader(dataset, shuffle=False, batch_size=batch_size, num_workers=num_workers)
    else:
        iterator = DataLoader(dataset, shuffle=True, batch_size=batch_size, num_workers=num_workers)

=======
    iterator = DataLoader(
        dataset, shuffle='train' in file_path, batch_size=batch_size, num_workers=num_workers, pin_memory=True
    )
>>>>>>> 4dc20d0d
    return iterator<|MERGE_RESOLUTION|>--- conflicted
+++ resolved
@@ -135,11 +135,7 @@
 
 def get_iterator_complex_driving(file_path, device, batch_size=1, num_workers=0):
     """
-<<<<<<< HEAD
-    returns an iterator over UDACITY-DRIVING dataset batches
-=======
     Returns an iterator over UDACITY-DRIVING dataset batches
->>>>>>> 4dc20d0d
     :param file_path: path to .npz file containing a list of tuples
          each of them representing a path to an image and it class
     :param device:
@@ -148,15 +144,7 @@
     """
 
     dataset = ComplexDrivingData(file_path, device=device)
-<<<<<<< HEAD
-    if 'test' in file_path or 'validation' in file_path:
-        iterator = DataLoader(dataset, shuffle=False, batch_size=batch_size, num_workers=num_workers)
-    else:
-        iterator = DataLoader(dataset, shuffle=True, batch_size=batch_size, num_workers=num_workers)
-
-=======
     iterator = DataLoader(
         dataset, shuffle='train' in file_path, batch_size=batch_size, num_workers=num_workers, pin_memory=True
     )
->>>>>>> 4dc20d0d
     return iterator